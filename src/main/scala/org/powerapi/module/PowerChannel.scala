/*
 * This software is licensed under the GNU Affero General Public License, quoted below.
 *
 * This file is a part of PowerAPI.
 *
 * Copyright (C) 2011-2014 Inria, University of Lille 1.
 *
 * PowerAPI is free software: you can redistribute it and/or modify
 * it under the terms of the GNU Affero General Public License as
 * published by the Free Software Foundation, either version 3 of
 * the License, or (at your option) any later version.
 *
 * PowerAPI is distributed in the hope that it will be useful,
 * but WITHOUT ANY WARRANTY; without even the implied warranty of
 * MERCHANTABILITY or FITNESS FOR A PARTICULAR PURPOSE. See the
 * GNU Affero General Public License for more details.
 *
 * You should have received a copy of the GNU Affero General Public License
 * along with PowerAPI.
 *
 * If not, please consult http://www.gnu.org/licenses/agpl-3.0.html.
 */
package org.powerapi.module

import java.util.UUID

<<<<<<< HEAD
import akka.actor.ActorRef
import org.powerapi.core.{MessageBus, Channel}

/**
 * Power units.
 *
 * @author <a href="mailto:romain.rouvoy@univ-lille1.fr">Romain Rouvoy</a>
 * @author <a href="mailto:maxime.colmant@gmail.com">Maxime Colmant</a>
 */
object PowerUnit extends Enumeration {
=======
import scala.concurrent.duration.DurationInt
>>>>>>> 232b3e8e

import akka.actor.ActorRef

import org.powerapi.core.{ Channel, MessageBus }

/**
 * PowerChannel channel and messages.
 *
<<<<<<< HEAD
 * @author <a href="mailto:maxime.colmant@gmail.com">Maxime Colmant</a>
=======
 * @author Maxime Colmant <maxime.colmant@gmail.com>
 * @author Loïc Huertas <l.huertas.pro@gmail.com>
 * @author Romain Rouvoy <romain.rouvoy@univ-lille1.fr>
>>>>>>> 232b3e8e
 */
object PowerChannel extends Channel {
  import org.powerapi.core.{ Message, Process, Target }
  import org.powerapi.core.ClockChannel.ClockTick
<<<<<<< HEAD
  import org.powerapi.core.Message
  import org.powerapi.core.target.Target
  import org.powerapi.module.PowerUnit.PowerUnit
=======
  import org.powerapi.core.power._
>>>>>>> 232b3e8e

  type M = PowerReport

  case object PowerReport

  /**
   * Base trait for each power report
   */
  trait PowerReport extends Message {
    def muid: UUID
    def target: Target
    def power: Power
    def device: String
    def tick: ClockTick
    override def toString() = s"timestamp=${tick.timestamp};target=$target;device=$device;value=$power"
  }

  /**
   * PowerReport is represented as a dedicated type of message.
   *
   * @param topic: subject used for routing the message.
   * @param muid: monitor unique identifier (MUID), which is at the origin of the report flow.
   * @param target: monitor target.
   * @param power: target's power consumption.
   * @param device: device targeted.
   * @param tick: tick origin.
   */
  case class RawPowerReport(topic: String,
                            muid: UUID,
                            target: Target,
                            power: Power,
                            device: String,
                            tick: ClockTick) extends PowerReport
                         
  /**
   * Used to represent an aggregated PowerReport.
   *
   * @param muid: monitor unique identifier (MUID), which is at the origin of the report flow.
   * @param aggFunction: aggregate power estimation for a specific sample of power reports.
   */
  case class AggregateReport(val muid: UUID, val aggFunction: Seq[Power] => Power) extends PowerReport {
    private val values: collection.mutable.Buffer[Power] = collection.mutable.Buffer.empty
    private lazy val agg = aggFunction(values.seq)
    private var lastPowerReport:PowerReport = RawPowerReport(aggPowerReportTopic(muid),
                                                             muid,
                                                             Process(-1),
                                                             0.W,
                                                             "none",
                                                             ClockTick("none", 0.milliseconds))
    
    def size: Int = values.size
    def +=(value: PowerReport):AggregateReport = {
      values append value.power
      lastPowerReport = value
      this
    }
    
    val topic: String = aggPowerReportTopic(muid)
    def target: Target = lastPowerReport.target
    def power: Power = agg
    def device: String = lastPowerReport.device
    def tick: ClockTick = lastPowerReport.tick
  }

  /**
   * Publish a power report in the event bus.
   */
  def publishPowerReport(muid: UUID, target: Target, power: Power, device: String, tick: ClockTick): MessageBus => Unit = {
    publish(RawPowerReport(powerReportMuid(muid), muid, target, power, device, tick))
  }
  
  /**
   * Publish an aggregated power report in the event bus.
   */
  def render(aggR: AggregateReport): MessageBus => Unit = {
    publish(aggR)
  }
  
  /**
   * External methods used by the Reporter components for interacting with the bus.
   */
  def subscribeAggPowerReport(muid: UUID): MessageBus => ActorRef => Unit = {
    subscribe(aggPowerReportTopic(muid))
  }
  
  def unsubscribeAggPowerReport(muid: UUID): MessageBus => ActorRef => Unit = {
    unsubscribe(aggPowerReportTopic(muid))
  }
  
  /**
   * External method used by the MonitorChild actors for interacting with the bus.
   */
  def subscribePowerReport(muid: UUID): MessageBus => ActorRef => Unit = {
    subscribe(powerReportMuid(muid))
  }

  def unsubscribePowerReport(muid: UUID): MessageBus => ActorRef => Unit = {
    unsubscribe(powerReportMuid(muid))
  }
  
  
  
  /**
   * Use to format a MUID to an associated topic.
   */
  private def powerReportMuid(muid: UUID): String  = {
    s"power:$muid"
  }
  
  private def aggPowerReportTopic(muid: UUID): String = {
    s"reporter:$muid"
  }
}<|MERGE_RESOLUTION|>--- conflicted
+++ resolved
@@ -23,47 +23,22 @@
 package org.powerapi.module
 
 import java.util.UUID
-
-<<<<<<< HEAD
+import scala.concurrent.duration.DurationInt
 import akka.actor.ActorRef
 import org.powerapi.core.{MessageBus, Channel}
 
 /**
- * Power units.
- *
- * @author <a href="mailto:romain.rouvoy@univ-lille1.fr">Romain Rouvoy</a>
- * @author <a href="mailto:maxime.colmant@gmail.com">Maxime Colmant</a>
- */
-object PowerUnit extends Enumeration {
-=======
-import scala.concurrent.duration.DurationInt
->>>>>>> 232b3e8e
-
-import akka.actor.ActorRef
-
-import org.powerapi.core.{ Channel, MessageBus }
-
-/**
  * PowerChannel channel and messages.
  *
-<<<<<<< HEAD
  * @author <a href="mailto:maxime.colmant@gmail.com">Maxime Colmant</a>
-=======
- * @author Maxime Colmant <maxime.colmant@gmail.com>
- * @author Loïc Huertas <l.huertas.pro@gmail.com>
- * @author Romain Rouvoy <romain.rouvoy@univ-lille1.fr>
->>>>>>> 232b3e8e
+ * @author <a href="mailto:l.huertas.pro@gmail.com">Loïc Huertas</a>
+ * @author <a href="mailto:romain.rouvoy@univ-lille1.fr">Romain Rouvoy</a>
  */
 object PowerChannel extends Channel {
-  import org.powerapi.core.{ Message, Process, Target }
+  import org.powerapi.core.Message
   import org.powerapi.core.ClockChannel.ClockTick
-<<<<<<< HEAD
-  import org.powerapi.core.Message
-  import org.powerapi.core.target.Target
-  import org.powerapi.module.PowerUnit.PowerUnit
-=======
   import org.powerapi.core.power._
->>>>>>> 232b3e8e
+  import org.powerapi.core.target.{intToProcess, Target}
 
   type M = PowerReport
 
@@ -82,7 +57,7 @@
   }
 
   /**
-   * PowerReport is represented as a dedicated type of message.
+   * RawPowerReport is represented as a dedicated type of message.
    *
    * @param topic: subject used for routing the message.
    * @param muid: monitor unique identifier (MUID), which is at the origin of the report flow.
@@ -104,12 +79,12 @@
    * @param muid: monitor unique identifier (MUID), which is at the origin of the report flow.
    * @param aggFunction: aggregate power estimation for a specific sample of power reports.
    */
-  case class AggregateReport(val muid: UUID, val aggFunction: Seq[Power] => Power) extends PowerReport {
+  case class AggregateReport(muid: UUID, aggFunction: Seq[Power] => Power) extends PowerReport {
     private val values: collection.mutable.Buffer[Power] = collection.mutable.Buffer.empty
     private lazy val agg = aggFunction(values.seq)
     private var lastPowerReport:PowerReport = RawPowerReport(aggPowerReportTopic(muid),
                                                              muid,
-                                                             Process(-1),
+                                                             -1,
                                                              0.W,
                                                              "none",
                                                              ClockTick("none", 0.milliseconds))
@@ -164,8 +139,6 @@
     unsubscribe(powerReportMuid(muid))
   }
   
-  
-  
   /**
    * Use to format a MUID to an associated topic.
    */
