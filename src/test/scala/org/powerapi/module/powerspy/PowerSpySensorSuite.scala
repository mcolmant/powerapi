/*
 * This software is licensed under the GNU Affero General Public License, quoted below.
 *
 * This file is a part of PowerAPI.
 *
 * Copyright (C) 2011-2014 Inria, University of Lille 1.
 *
 * PowerAPI is free software: you can redistribute it and/or modify
 * it under the terms of the GNU Affero General Public License as
 * published by the Free Software Foundation, either version 3 of
 * the License, or (at your option) any later version.
 *
 * PowerAPI is distributed in the hope that it will be useful,
 * but WITHOUT ANY WARRANTY; without even the implied warranty of
 * MERCHANTABILITY or FITNESS FOR A PARTICULAR PURPOSE. See the
 * GNU Affero General Public License for more details.
 *
 * You should have received a copy of the GNU Affero General Public License
 * along with PowerAPI.
 *
 * If not, please consult http://www.gnu.org/licenses/agpl-3.0.html.
 */
package org.powerapi.module.powerspy

import java.util.UUID

import akka.actor.{Actor, Props, ActorSystem}
import akka.testkit.{TestActorRef, TestKit}
import akka.util.Timeout
import org.powerapi.UnitTest
import org.powerapi.core.{LinuxHelper, OSHelper, MessageBus}
import scala.concurrent.duration.DurationInt

class PSpyDataListener(eventBus: MessageBus, muid: UUID) extends Actor {
  import PSpyMetricsChannel.{PSpyDataReport, subscribePSpyAllDataReport, subscribePSpyRatioDataReport}

  override def preStart(): Unit = {
    subscribePSpyAllDataReport(eventBus)(self)
    subscribePSpyRatioDataReport(eventBus)(self)
  }

  def receive() = {
    case msg: PSpyDataReport => println(msg)
  }
}

class PowerSpySensorMock(eventBus: MessageBus, osHelper: OSHelper, timeout: Timeout)
  extends PowerSpySensor(eventBus, osHelper, timeout) {

  override lazy val sppUrl = "btspp://000BCE071E9B:1;authenticate=false;encrypt=false;master=false"
  override lazy val version = PowerSpyVersion.POWERSPY_V1
}

class OSHelperMock extends LinuxHelper {
  import org.powerapi.core.{Application, Process, Thread, Target, TargetUsageRatio, TimeInStates}

  override def getProcesses(application: Application): List[Process] = {
    application match {
      case Application("app") => List(Process(2), Process(3))
    }
  }

  override def getThreads(process: Process): List[Thread] = List()

<<<<<<< HEAD
  def getProcessCpuTime(process: Process): Option[Long] = {
=======
  override def getProcessCpuTime(process: Process): Option[Long] = {
>>>>>>> 156731c0
    process match {
      case Process(2) => Some(10 + 5)
      case Process(3) => Some(3 + 5)
      case _ => None
    }
  }

  override def getGlobalCpuTime(): Option[Long] = Some(43171 + 1 + 24917 + 25883594 + 1160 + 19 + 1477 + 0)

  override def getTimeInStates(): TimeInStates = TimeInStates(Map())
}

class PowerSpySensorSuite(system: ActorSystem) extends UnitTest(system) {
  import PSpyMetricsChannel.PSpyChildMessage

  implicit val timeout = Timeout(1.seconds)

  def this() = this(ActorSystem("PowerSpySensorSuite"))

  override def afterAll() = {
    TestKit.shutdownActorSystem(system)
  }

  "A PSpyChildMessage" can "be summed with another one" in {
    PSpyChildMessage(3.0, 4.0f, 1.0f) + PSpyChildMessage(4.0, 5.0f, 7.0f) should equal(PSpyChildMessage(7.0, 9.0f, 8.0f))
  }

  it can "be divided with another one" in {
    PSpyChildMessage(3.0, 6.0f, 9.0f) / 2 match {
      case Some(msg) if PSpyChildMessage(3.0 / 2, 6.0f / 2, 9.0f / 2) == msg => assert(true)
      case _ => assert(false)
    }

    PSpyChildMessage(3.0, 3.0f, 3.0f) / 0 match {
      case None => assert(true)
      case _ => assert(false)
    }
  }

  "An average of a PSpyChildMessage messages" can "be computed" in {
    PSpyChildMessage.avg(List(PSpyChildMessage(3.0, 6.0f, 9.0f), PSpyChildMessage(1.0, 4.0F, 8.0f))) match {
      case Some(msg) if PSpyChildMessage(4.0 / 2, 10.0f / 2, 17.0f / 2) == msg => assert(true)
      case _ => assert(false)
    }

    PSpyChildMessage.avg(List()) match {
      case None => assert(true)
      case _ => assert(false)
    }
  }

  "A PowerSpySensor" should "open the connection with the power meter, collect the data and then produce PSpyRatioDataReport messages when the target is Process/Application" ignore {
    import org.powerapi.core.{Application, Clocks, Monitors}
    import org.powerapi.core.MonitorChannel.startMonitor
    import akka.pattern.gracefulStop

    val eventBus = new MessageBus
    val muid = UUID.randomUUID()
    TestActorRef(Props(classOf[Clocks], eventBus), "clocks")(system)
    TestActorRef(Props(classOf[Monitors], eventBus), "monitors")(system)
    val pspySensor = TestActorRef(Props(classOf[PowerSpySensorMock], eventBus, new OSHelperMock, Timeout(20.seconds)), "pspySensor")(system)
    TestActorRef(Props(classOf[PSpyDataListener], eventBus, muid), "pspyListener")(system)

    startMonitor(muid, 1.seconds, List(Application("app")))(eventBus)
    Thread.sleep(20.seconds.toMillis)

    gracefulStop(pspySensor, 20.seconds)
  }

  it should "open the connection with the power meter, collect the data and then produce PSpyAllDataReport messages when the target is All" ignore {
    import org.powerapi.core.{All, Clocks, Monitors}
    import org.powerapi.core.MonitorChannel.startMonitor
    import akka.pattern.gracefulStop

    val eventBus = new MessageBus
    val muid = UUID.randomUUID()
    TestActorRef(Props(classOf[Clocks], eventBus), "clocks")(system)
    TestActorRef(Props(classOf[Monitors], eventBus), "monitors")(system)
    val pspySensor = TestActorRef(Props(classOf[PowerSpySensorMock], eventBus, new OSHelperMock, Timeout(20.seconds)), "pspySensor")(system)
    TestActorRef(Props(classOf[PSpyDataListener], eventBus, muid), "pspyListener")(system)

    startMonitor(muid, 1.seconds, List(All))(eventBus)
    Thread.sleep(20.seconds.toMillis)

    gracefulStop(pspySensor, 20.seconds)
  }
}<|MERGE_RESOLUTION|>--- conflicted
+++ resolved
@@ -28,7 +28,7 @@
 import akka.testkit.{TestActorRef, TestKit}
 import akka.util.Timeout
 import org.powerapi.UnitTest
-import org.powerapi.core.{LinuxHelper, OSHelper, MessageBus}
+import org.powerapi.core.{OSHelper, MessageBus}
 import scala.concurrent.duration.DurationInt
 
 class PSpyDataListener(eventBus: MessageBus, muid: UUID) extends Actor {
@@ -51,22 +51,18 @@
   override lazy val version = PowerSpyVersion.POWERSPY_V1
 }
 
-class OSHelperMock extends LinuxHelper {
-  import org.powerapi.core.{Application, Process, Thread, Target, TargetUsageRatio, TimeInStates}
+class OSHelperMock extends OSHelper {
+  import org.powerapi.core.{Application, Process, Thread, TimeInStates}
 
-  override def getProcesses(application: Application): List[Process] = {
+  def getProcesses(application: Application): List[Process] = {
     application match {
       case Application("app") => List(Process(2), Process(3))
     }
   }
 
-  override def getThreads(process: Process): List[Thread] = List()
+  def getThreads(process: Process): List[Thread] = List()
 
-<<<<<<< HEAD
   def getProcessCpuTime(process: Process): Option[Long] = {
-=======
-  override def getProcessCpuTime(process: Process): Option[Long] = {
->>>>>>> 156731c0
     process match {
       case Process(2) => Some(10 + 5)
       case Process(3) => Some(3 + 5)
@@ -74,9 +70,9 @@
     }
   }
 
-  override def getGlobalCpuTime(): Option[Long] = Some(43171 + 1 + 24917 + 25883594 + 1160 + 19 + 1477 + 0)
+  def getGlobalCpuTime(): Option[Long] = Some(43171 + 1 + 24917 + 25883594 + 1160 + 19 + 1477 + 0)
 
-  override def getTimeInStates(): TimeInStates = TimeInStates(Map())
+  def getTimeInStates(): TimeInStates = TimeInStates(Map())
 }
 
 class PowerSpySensorSuite(system: ActorSystem) extends UnitTest(system) {
